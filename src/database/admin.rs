use std::{convert::TryFrom, convert::TryInto, sync::Arc, time::Instant};

use crate::{
    error::{Error, Result},
    pdu::PduBuilder,
    server_server, Database, PduEvent,
};
use clap::Parser;
use regex::Regex;
use rocket::{
    futures::{channel::mpsc, stream::StreamExt},
    http::RawStr,
};
use ruma::{
    events::{room::message::RoomMessageEventContent, EventType},
    EventId, RoomId, RoomVersionId, UserId,
};
use serde_json::value::to_raw_value;
use tokio::sync::{MutexGuard, RwLock, RwLockReadGuard};
use tracing::warn;

pub enum AdminRoomEvent {
    ProcessMessage(String),
    SendMessage(RoomMessageEventContent),
}

#[derive(Clone)]
pub struct Admin {
    pub sender: mpsc::UnboundedSender<AdminRoomEvent>,
}

impl Admin {
    pub fn start_handler(
        &self,
        db: Arc<RwLock<Database>>,
        mut receiver: mpsc::UnboundedReceiver<AdminRoomEvent>,
    ) {
        tokio::spawn(async move {
            // TODO: Use futures when we have long admin commands
            //let mut futures = FuturesUnordered::new();

            let guard = db.read().await;

            let conduit_user = UserId::parse(format!("@conduit:{}", guard.globals.server_name()))
                .expect("@conduit:server_name is valid");

            let conduit_room = guard
                .rooms
                .id_from_alias(
                    format!("#admins:{}", guard.globals.server_name())
                        .as_str()
                        .try_into()
                        .expect("#admins:server_name is a valid room alias"),
                )
                .expect("Admin room must exist");

            let conduit_room = match conduit_room {
                None => {
                    warn!("Conduit instance does not have an #admins room. Logging to that room will not work. Restart Conduit after creating a user to fix this.");
                    return;
                }
                Some(r) => r,
            };

            drop(guard);

            let send_message = |message: RoomMessageEventContent,
                                guard: RwLockReadGuard<'_, Database>,
                                mutex_lock: &MutexGuard<'_, ()>| {
                guard
                    .rooms
                    .build_and_append_pdu(
                        PduBuilder {
                            event_type: EventType::RoomMessage,
                            content: to_raw_value(&message)
                                .expect("event is valid, we just created it"),
                            unsigned: None,
                            state_key: None,
                            redacts: None,
                        },
                        &conduit_user,
                        &conduit_room,
                        &guard,
                        mutex_lock,
                    )
                    .unwrap();
            };

            loop {
                tokio::select! {
                    Some(event) = receiver.next() => {
                        let guard = db.read().await;
                        let mutex_state = Arc::clone(
                            guard.globals
                                .roomid_mutex_state
                                .write()
                                .unwrap()
                                .entry(conduit_room.clone())
                                .or_default(),
                        );
                        let state_lock = mutex_state.lock().await;

                        match event {
<<<<<<< HEAD
                            AdminRoomEvent::SendMessage(content) => {
                                send_message(content, guard, &state_lock);
                            }
                            AdminRoomEvent::ProcessMessage(room_message) => {
                                let reply_message = process_admin_message(&*guard, room_message);

                                send_message(reply_message, guard, &state_lock);
=======
                            AdminCommand::ListLocalUsers => {
                                match guard.users.list_local_users() {
                                    Ok(users) => {
                                        let mut msg: String = format!("Found {} local user account(s):\n", users.len());
                                        msg += &users.join("\n");
                                        send_message(RoomMessageEventContent::text_plain(&msg), guard, &state_lock);
                                    }
                                    Err(e) => {
                                        send_message(RoomMessageEventContent::text_plain(e.to_string()), guard, &state_lock);
                                    }
                                }
                            }
                            AdminCommand::RegisterAppservice(yaml) => {
                                match guard.appservice.register_appservice(yaml) {
                                    Ok(id) => {
                                        let msg: String = format!("OK. Appservice {} created", id);
                                        send_message(RoomMessageEventContent::text_plain(msg), guard, &state_lock);
                                    }
                                    Err(_) => {
                                        send_message(RoomMessageEventContent::text_plain("ERR: Failed register appservice. Check server log"), guard, &state_lock);
                                    }
                                }
                            }
                            AdminCommand::UnregisterAppservice(service_name) => {
                                if let Ok(_) = guard.appservice.unregister_appservice(&service_name) {
                                    if let Ok(_) = guard.sending.cleanup_events(&service_name) {
                                        let msg: String = format!("OK. Appservice {} removed", service_name);
                                        send_message(RoomMessageEventContent::text_plain(msg), guard, &state_lock);
                                    } else {
                                        let msg: String = format!("WARN: Appservice {} removed, but failed to cleanup events", service_name);
                                        send_message(RoomMessageEventContent::text_plain(msg), guard, &state_lock);
                                    }
                                } else {
                                    let msg: String = format!("ERR. Appservice {} not removed", service_name);
                                    send_message(RoomMessageEventContent::text_plain(msg), guard, &state_lock);
                                }
                            }
                            AdminCommand::ListAppservices => {
                                if let Ok(appservices) = guard.appservice.iter_ids().map(|ids| ids.collect::<Vec<_>>()) {
                                    let count = appservices.len();
                                    let output = format!(
                                        "Appservices ({}): {}",
                                        count,
                                        appservices.into_iter().filter_map(|r| r.ok()).collect::<Vec<_>>().join(", ")
                                    );
                                    send_message(RoomMessageEventContent::text_plain(output), guard, &state_lock);
                                } else {
                                    send_message(RoomMessageEventContent::text_plain("Failed to get appservices."), guard, &state_lock);
                                }
                            }
                            AdminCommand::ShowMemoryUsage => {
                                if let Ok(response) = guard._db.memory_usage() {
                                    send_message(RoomMessageEventContent::text_plain(response), guard, &state_lock);
                                } else {
                                    send_message(RoomMessageEventContent::text_plain("Failed to get database memory usage.".to_owned()), guard, &state_lock);
                                }
                            }
                            AdminCommand::SendMessage(message) => {
                                send_message(message, guard, &state_lock);
>>>>>>> b4755ba1
                            }
                        }

                        drop(state_lock);
                    }
                }
            }
        });
    }

    pub fn process_message(&self, room_message: String) {
        self.sender
            .unbounded_send(AdminRoomEvent::ProcessMessage(room_message))
            .unwrap();
    }

    pub fn send_message(&self, message_content: RoomMessageEventContent) {
        self.sender
            .unbounded_send(AdminRoomEvent::SendMessage(message_content))
            .unwrap();
    }
}

// Parse and process a message from the admin room
fn process_admin_message(db: &Database, room_message: String) -> RoomMessageEventContent {
    let mut lines = room_message.lines();
    let command_line = lines.next().expect("each string has at least one line");
    let body: Vec<_> = lines.collect();

    let admin_command = match parse_admin_command(&command_line) {
        Ok(command) => command,
        Err(error) => {
            let message = error
                .to_string()
                .replace("example.com", db.globals.server_name().as_str());
            let html_message = usage_to_html(&message);

            return RoomMessageEventContent::text_html(message, html_message);
        }
    };

    match process_admin_command(db, admin_command, body) {
        Ok(reply_message) => reply_message,
        Err(error) => {
            let markdown_message = format!(
                "Encountered an error while handling the command:\n\
                ```\n{}\n```",
                error,
            );
            let html_message = format!(
                "Encountered an error while handling the command:\n\
                <pre>\n{}\n</pre>",
                error,
            );

            RoomMessageEventContent::text_html(markdown_message, html_message)
        }
    }
}

// Parse chat messages from the admin room into an AdminCommand object
fn parse_admin_command(command_line: &str) -> std::result::Result<AdminCommand, String> {
    // Note: argv[0] is `@conduit:servername:`, which is treated as the main command
    let mut argv: Vec<_> = command_line.split_whitespace().collect();

    // Replace `help command` with `command --help`
    // Clap has a help subcommand, but it omits the long help description.
    if argv.len() > 1 && argv[1] == "help" {
        argv.remove(1);
        argv.push("--help");
    }

    // Backwards compatibility with `register_appservice`-style commands
    let command_with_dashes;
    if argv.len() > 1 && argv[1].contains("_") {
        command_with_dashes = argv[1].replace("_", "-");
        argv[1] = &command_with_dashes;
    }

    AdminCommand::try_parse_from(argv).map_err(|error| error.to_string())
}

#[derive(Parser)]
#[clap(name = "@conduit:example.com", version = env!("CARGO_PKG_VERSION"))]
enum AdminCommand {
    #[clap(verbatim_doc_comment)]
    /// Register an appservice using its registration YAML
    ///
    /// This command needs a YAML generated by an appservice (such as a bridge),
    /// which must be provided in a Markdown code-block below the command.
    ///
    /// Registering a new bridge using the ID of an existing bridge will replace
    /// the old one.
    ///
    /// [commandbody]
    /// # ```
    /// # yaml content here
    /// # ```
    RegisterAppservice,

    /// Unregister an appservice using its ID
    ///
    /// You can find the ID using the `list-appservices` command.
    UnregisterAppservice {
        /// The appservice to unregister
        appservice_identifier: String,
    },

    /// List all the currently registered appservices
    ListAppservices,

    /// List users in the database
    ListLocalUsers,

    /// Get the auth_chain of a PDU
    GetAuthChain {
        /// An event ID (the $ character followed by the base64 reference hash)
        event_id: Box<EventId>,
    },

    #[clap(verbatim_doc_comment)]
    /// Parse and print a PDU from a JSON
    ///
    /// The PDU event is only checked for validity and is not added to the
    /// database.
    ///
    /// [commandbody]
    /// # ```
    /// # PDU json content here
    /// # ```
    ParsePdu,

    /// Retrieve and print a PDU by ID from the Conduit database
    GetPdu {
        /// An event ID (a $ followed by the base64 reference hash)
        event_id: Box<EventId>,
    },

    /// Print database memory usage statistics
    DatabaseMemoryUsage,
}

fn process_admin_command(
    db: &Database,
    command: AdminCommand,
    body: Vec<&str>,
) -> Result<RoomMessageEventContent> {
    let reply_message_content = match command {
        AdminCommand::RegisterAppservice => {
            if body.len() > 2 && body[0].trim() == "```" && body.last().unwrap().trim() == "```" {
                let appservice_config = body[1..body.len() - 1].join("\n");
                let parsed_config = serde_yaml::from_str::<serde_yaml::Value>(&appservice_config);
                match parsed_config {
                    Ok(yaml) => match db.appservice.register_appservice(yaml) {
                        Ok(()) => RoomMessageEventContent::text_plain("Appservice registered."),
                        Err(e) => RoomMessageEventContent::text_plain(format!(
                            "Failed to register appservice: {}",
                            e
                        )),
                    },
                    Err(e) => RoomMessageEventContent::text_plain(format!(
                        "Could not parse appservice config: {}",
                        e
                    )),
                }
            } else {
                RoomMessageEventContent::text_plain(
                    "Expected code block in command body. Add --help for details.",
                )
            }
        }
        AdminCommand::UnregisterAppservice {
            appservice_identifier,
        } => match db.appservice.unregister_appservice(&appservice_identifier) {
            Ok(()) => RoomMessageEventContent::text_plain("Appservice unregistered."),
            Err(e) => RoomMessageEventContent::text_plain(format!(
                "Failed to unregister appservice: {}",
                e
            )),
        },
        AdminCommand::ListAppservices => {
            if let Ok(appservices) = db.appservice.iter_ids().map(|ids| ids.collect::<Vec<_>>()) {
                let count = appservices.len();
                let output = format!(
                    "Appservices ({}): {}",
                    count,
                    appservices
                        .into_iter()
                        .filter_map(|r| r.ok())
                        .collect::<Vec<_>>()
                        .join(", ")
                );
                RoomMessageEventContent::text_plain(output)
            } else {
                RoomMessageEventContent::text_plain("Failed to get appservices.")
            }
        }
        AdminCommand::ListLocalUsers => match db.users.list_local_users() {
            Ok(users) => {
                let mut msg: String = format!("Found {} local user account(s):\n", users.len());
                msg += &users.join("\n");
                RoomMessageEventContent::text_plain(&msg)
            }
            Err(e) => RoomMessageEventContent::text_plain(e.to_string()),
        },
        AdminCommand::GetAuthChain { event_id } => {
            let event_id = Arc::<EventId>::from(event_id);
            if let Some(event) = db.rooms.get_pdu_json(&event_id)? {
                let room_id_str = event
                    .get("room_id")
                    .and_then(|val| val.as_str())
                    .ok_or_else(|| Error::bad_database("Invalid event in database"))?;

                let room_id = <&RoomId>::try_from(room_id_str).map_err(|_| {
                    Error::bad_database("Invalid room id field in event in database")
                })?;
                let start = Instant::now();
                let count = server_server::get_auth_chain(room_id, vec![event_id], db)?.count();
                let elapsed = start.elapsed();
                RoomMessageEventContent::text_plain(format!(
                    "Loaded auth chain with length {} in {:?}",
                    count, elapsed
                ))
            } else {
                RoomMessageEventContent::text_plain("Event not found.")
            }
        }
        AdminCommand::ParsePdu => {
            if body.len() > 2 && body[0].trim() == "```" && body.last().unwrap().trim() == "```" {
                let string = body[1..body.len() - 1].join("\n");
                match serde_json::from_str(&string) {
                    Ok(value) => {
                        let event_id = EventId::parse(format!(
                            "${}",
                            // Anything higher than version3 behaves the same
                            ruma::signatures::reference_hash(&value, &RoomVersionId::V6)
                                .expect("ruma can calculate reference hashes")
                        ))
                        .expect("ruma's reference hashes are valid event ids");

                        match serde_json::from_value::<PduEvent>(
                            serde_json::to_value(value).expect("value is json"),
                        ) {
                            Ok(pdu) => RoomMessageEventContent::text_plain(format!(
                                "EventId: {:?}\n{:#?}",
                                event_id, pdu
                            )),
                            Err(e) => RoomMessageEventContent::text_plain(format!(
                                "EventId: {:?}\nCould not parse event: {}",
                                event_id, e
                            )),
                        }
                    }
                    Err(e) => RoomMessageEventContent::text_plain(format!(
                        "Invalid json in command body: {}",
                        e
                    )),
                }
            } else {
                RoomMessageEventContent::text_plain("Expected code block in command body.")
            }
        }
        AdminCommand::GetPdu { event_id } => {
            let mut outlier = false;
            let mut pdu_json = db.rooms.get_non_outlier_pdu_json(&event_id)?;
            if pdu_json.is_none() {
                outlier = true;
                pdu_json = db.rooms.get_pdu_json(&event_id)?;
            }
            match pdu_json {
                Some(json) => {
                    let json_text =
                        serde_json::to_string_pretty(&json).expect("canonical json is valid json");
                    RoomMessageEventContent::text_html(
                        format!(
                            "{}\n```json\n{}\n```",
                            if outlier {
                                "PDU is outlier"
                            } else {
                                "PDU was accepted"
                            },
                            json_text
                        ),
                        format!(
                            "<p>{}</p>\n<pre><code class=\"language-json\">{}\n</code></pre>\n",
                            if outlier {
                                "PDU is outlier"
                            } else {
                                "PDU was accepted"
                            },
                            RawStr::new(&json_text).html_escape()
                        ),
                    )
                }
                None => RoomMessageEventContent::text_plain("PDU not found."),
            }
        }
        AdminCommand::DatabaseMemoryUsage => match db._db.memory_usage() {
            Ok(response) => RoomMessageEventContent::text_plain(response),
            Err(e) => RoomMessageEventContent::text_plain(format!(
                "Failed to get database memory usage: {}",
                e
            )),
        },
    };

    Ok(reply_message_content)
}

// Utility to turn clap's `--help` text to HTML.
fn usage_to_html(text: &str) -> String {
    // For the conduit admin room, subcommands become main commands
    let text = text.replace("SUBCOMMAND", "COMMAND");
    let text = text.replace("subcommand", "command");

    // Escape option names (e.g. `<element-id>`) since they look like HTML tags
    let text = text.replace("<", "&lt;").replace(">", "&gt;");

    // Italicize the first line (command name and version text)
    let re = Regex::new("^(.*?)\n").expect("Regex compilation should not fail");
    let text = re.replace_all(&text, "<em>$1</em>\n");

    // Unmerge wrapped lines
    let text = text.replace("\n            ", "  ");

    // Wrap option names in backticks. The lines look like:
    //     -V, --version  Prints version information
    // And are converted to:
    // <code>-V, --version</code>: Prints version information
    // (?m) enables multi-line mode for ^ and $
    let re = Regex::new("(?m)^    (([a-zA-Z_&;-]+(, )?)+)  +(.*)$")
        .expect("Regex compilation should not fail");
    let text = re.replace_all(&text, "<code>$1</code>: $4");

    // Look for a `[commandbody]` tag. If it exists, use all lines below it that
    // start with a `#` in the USAGE section.
    let mut text_lines: Vec<&str> = text.lines().collect();
    let mut command_body = String::new();

    if let Some(line_index) = text_lines.iter().position(|line| *line == "[commandbody]") {
        text_lines.remove(line_index);

        while text_lines
            .get(line_index)
            .map(|line| line.starts_with("#"))
            .unwrap_or(false)
        {
            command_body += if text_lines[line_index].starts_with("# ") {
                &text_lines[line_index][2..]
            } else {
                &text_lines[line_index][1..]
            };
            command_body += "[nobr]\n";
            text_lines.remove(line_index);
        }
    }

    let text = text_lines.join("\n");

    // Improve the usage section
    let text = if command_body.is_empty() {
        // Wrap the usage line in code tags
        let re = Regex::new("(?m)^USAGE:\n    (@conduit:.*)$")
            .expect("Regex compilation should not fail");
        re.replace_all(&text, "USAGE:\n<code>$1</code>").to_string()
    } else {
        // Wrap the usage line in a code block, and add a yaml block example
        // This makes the usage of e.g. `register-appservice` more accurate
        let re =
            Regex::new("(?m)^USAGE:\n    (.*?)\n\n").expect("Regex compilation should not fail");
        re.replace_all(&text, "USAGE:\n<pre>$1[nobr]\n[commandbodyblock]</pre>")
            .replace("[commandbodyblock]", &command_body)
    };

    // Add HTML line-breaks
    let text = text
        .replace("\n\n\n", "\n\n")
        .replace("\n", "<br>\n")
        .replace("[nobr]<br>", "");

    text
}<|MERGE_RESOLUTION|>--- conflicted
+++ resolved
@@ -101,7 +101,6 @@
                         let state_lock = mutex_state.lock().await;
 
                         match event {
-<<<<<<< HEAD
                             AdminRoomEvent::SendMessage(content) => {
                                 send_message(content, guard, &state_lock);
                             }
@@ -109,67 +108,6 @@
                                 let reply_message = process_admin_message(&*guard, room_message);
 
                                 send_message(reply_message, guard, &state_lock);
-=======
-                            AdminCommand::ListLocalUsers => {
-                                match guard.users.list_local_users() {
-                                    Ok(users) => {
-                                        let mut msg: String = format!("Found {} local user account(s):\n", users.len());
-                                        msg += &users.join("\n");
-                                        send_message(RoomMessageEventContent::text_plain(&msg), guard, &state_lock);
-                                    }
-                                    Err(e) => {
-                                        send_message(RoomMessageEventContent::text_plain(e.to_string()), guard, &state_lock);
-                                    }
-                                }
-                            }
-                            AdminCommand::RegisterAppservice(yaml) => {
-                                match guard.appservice.register_appservice(yaml) {
-                                    Ok(id) => {
-                                        let msg: String = format!("OK. Appservice {} created", id);
-                                        send_message(RoomMessageEventContent::text_plain(msg), guard, &state_lock);
-                                    }
-                                    Err(_) => {
-                                        send_message(RoomMessageEventContent::text_plain("ERR: Failed register appservice. Check server log"), guard, &state_lock);
-                                    }
-                                }
-                            }
-                            AdminCommand::UnregisterAppservice(service_name) => {
-                                if let Ok(_) = guard.appservice.unregister_appservice(&service_name) {
-                                    if let Ok(_) = guard.sending.cleanup_events(&service_name) {
-                                        let msg: String = format!("OK. Appservice {} removed", service_name);
-                                        send_message(RoomMessageEventContent::text_plain(msg), guard, &state_lock);
-                                    } else {
-                                        let msg: String = format!("WARN: Appservice {} removed, but failed to cleanup events", service_name);
-                                        send_message(RoomMessageEventContent::text_plain(msg), guard, &state_lock);
-                                    }
-                                } else {
-                                    let msg: String = format!("ERR. Appservice {} not removed", service_name);
-                                    send_message(RoomMessageEventContent::text_plain(msg), guard, &state_lock);
-                                }
-                            }
-                            AdminCommand::ListAppservices => {
-                                if let Ok(appservices) = guard.appservice.iter_ids().map(|ids| ids.collect::<Vec<_>>()) {
-                                    let count = appservices.len();
-                                    let output = format!(
-                                        "Appservices ({}): {}",
-                                        count,
-                                        appservices.into_iter().filter_map(|r| r.ok()).collect::<Vec<_>>().join(", ")
-                                    );
-                                    send_message(RoomMessageEventContent::text_plain(output), guard, &state_lock);
-                                } else {
-                                    send_message(RoomMessageEventContent::text_plain("Failed to get appservices."), guard, &state_lock);
-                                }
-                            }
-                            AdminCommand::ShowMemoryUsage => {
-                                if let Ok(response) = guard._db.memory_usage() {
-                                    send_message(RoomMessageEventContent::text_plain(response), guard, &state_lock);
-                                } else {
-                                    send_message(RoomMessageEventContent::text_plain("Failed to get database memory usage.".to_owned()), guard, &state_lock);
-                                }
-                            }
-                            AdminCommand::SendMessage(message) => {
-                                send_message(message, guard, &state_lock);
->>>>>>> b4755ba1
                             }
                         }
 
@@ -324,7 +262,10 @@
                 let parsed_config = serde_yaml::from_str::<serde_yaml::Value>(&appservice_config);
                 match parsed_config {
                     Ok(yaml) => match db.appservice.register_appservice(yaml) {
-                        Ok(()) => RoomMessageEventContent::text_plain("Appservice registered."),
+                        Ok(id) => RoomMessageEventContent::text_plain(format!(
+                            "Appservice registered with ID: {}.",
+                            id
+                        )),
                         Err(e) => RoomMessageEventContent::text_plain(format!(
                             "Failed to register appservice: {}",
                             e
