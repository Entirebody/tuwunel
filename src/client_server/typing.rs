use super::State;
use crate::{utils, ConduitResult, Database, Ruma};
use create_typing_event::Typing;
use ruma::api::client::r0::typing::create_typing_event;

#[cfg(feature = "conduit_bin")]
use rocket::put;

#[cfg_attr(
    feature = "conduit_bin",
    put("/_matrix/client/r0/rooms/<_>/typing/<_>", data = "<body>")
)]
pub fn create_typing_event_route(
    db: State<'_, Database>,
    body: Ruma<create_typing_event::Request<'_>>,
) -> ConduitResult<create_typing_event::Response> {
    let sender_id = body.sender_id.as_ref().expect("user is authenticated");

<<<<<<< HEAD
    if let Typing::Yes(duration) = body.state {
        db.rooms.edus.roomactive_add(
=======
    if body.typing {
        db.rooms.edus.typing_add(
>>>>>>> b5488f86
            &sender_id,
            &body.room_id,
            duration.as_millis() as u64 + utils::millis_since_unix_epoch(),
            &db.globals,
        )?;
    } else {
        db.rooms
            .edus
            .typing_remove(&sender_id, &body.room_id, &db.globals)?;
    }

    Ok(create_typing_event::Response.into())
}<|MERGE_RESOLUTION|>--- conflicted
+++ resolved
@@ -16,13 +16,8 @@
 ) -> ConduitResult<create_typing_event::Response> {
     let sender_id = body.sender_id.as_ref().expect("user is authenticated");
 
-<<<<<<< HEAD
     if let Typing::Yes(duration) = body.state {
-        db.rooms.edus.roomactive_add(
-=======
-    if body.typing {
         db.rooms.edus.typing_add(
->>>>>>> b5488f86
             &sender_id,
             &body.room_id,
             duration.as_millis() as u64 + utils::millis_since_unix_epoch(),
